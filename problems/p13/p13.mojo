from sys import sizeof
from testing import assert_equal
from gpu.host import DeviceContext
from math import log2

# ANCHOR: axis_sum
from gpu import thread_idx, block_idx, block_dim, barrier
from layout import Layout, LayoutTensor
from layout.tensor_builder import LayoutTensorBuild as tb


alias TPB = 8
alias BATCH = 4
alias SIZE = 6
alias BLOCKS_PER_GRID = (1, BATCH)
alias THREADS_PER_BLOCK = (TPB, 1)
alias dtype = DType.float32
alias in_layout = Layout.row_major(BATCH, SIZE)
alias out_layout = Layout.row_major(BATCH, 1)


fn axis_sum[
    in_layout: Layout, out_layout: Layout
](
<<<<<<< HEAD
    out: LayoutTensor[mut=True, dtype, out_layout],
=======
    output: LayoutTensor[mut=False, dtype, out_layout],
>>>>>>> a2d46f03
    a: LayoutTensor[mut=False, dtype, in_layout],
    size: Int,
):
    local_i = thread_idx.x
    batch = block_idx.y
    shared = tb[dtype]().row_major[TPB]().shared().alloc()

    if local_i < SIZE:
        shared[local_i] = a[batch, local_i]

    barrier()

    var stride = TPB // 2
    while stride > 0:
        if local_i < stride and local_i + stride < SIZE:
            shared[local_i] += shared[local_i + stride]
        barrier()
        stride //= 2

    if local_i == 0:
        # This layout indexing was incorrect.
        # Layout shape is [BATCH, 1]
        # Hence, it should be indexed with 2 dimensions!
        out[batch, 0] = shared[0]

    # FILL ME IN (roughly 15 lines)


# ANCHOR_END: axis_sum


def main():
    with DeviceContext() as ctx:
        out = ctx.enqueue_create_buffer[dtype](BATCH).enqueue_fill(0)
        inp = ctx.enqueue_create_buffer[dtype](BATCH * SIZE).enqueue_fill(0)
        with inp.map_to_host() as inp_host:
            for row in range(BATCH):
                for col in range(SIZE):
                    inp_host[row * SIZE + col] = row * SIZE + col

        out_tensor = LayoutTensor[mut=True, dtype, out_layout](out.unsafe_ptr())
        inp_tensor = LayoutTensor[mut=False, dtype, in_layout](inp.unsafe_ptr())

        ctx.enqueue_function[axis_sum[in_layout, out_layout]](
            out_tensor,
            inp_tensor,
            SIZE,
            grid_dim=BLOCKS_PER_GRID,
            block_dim=THREADS_PER_BLOCK,
        )

        expected = ctx.enqueue_create_host_buffer[dtype](BATCH).enqueue_fill(0)
        with inp.map_to_host() as inp_host:
            for row in range(BATCH):
                for col in range(SIZE):
                    expected[row] += inp_host[row * SIZE + col]

        ctx.synchronize()

        with out.map_to_host() as out_host:
            print("out:", out)
            print("expected:", expected)
            for i in range(BATCH):
                assert_equal(out_host[i], expected[i])<|MERGE_RESOLUTION|>--- conflicted
+++ resolved
@@ -22,11 +22,7 @@
 fn axis_sum[
     in_layout: Layout, out_layout: Layout
 ](
-<<<<<<< HEAD
-    out: LayoutTensor[mut=True, dtype, out_layout],
-=======
     output: LayoutTensor[mut=False, dtype, out_layout],
->>>>>>> a2d46f03
     a: LayoutTensor[mut=False, dtype, in_layout],
     size: Int,
 ):
@@ -50,7 +46,7 @@
         # This layout indexing was incorrect.
         # Layout shape is [BATCH, 1]
         # Hence, it should be indexed with 2 dimensions!
-        out[batch, 0] = shared[0]
+        output[batch, 0] = shared[0]
 
     # FILL ME IN (roughly 15 lines)
 
